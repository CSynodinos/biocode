--- conflicted
+++ resolved
@@ -24,9 +24,6 @@
 #eff7ef966a5448f7d8aecb9236e6b12d  test2-pairs-r4-3-250bp.txt
 
 # group pairs with a second script:
-<<<<<<< HEAD
-
-=======
 # 0.2s, - 187 nodes, 265 edges
 #./group_paired_rnaseq_transcripts.py -i test2-pairs-r1-3-250bp.txt > test2-groups-r1-3-250bp-g1.txt
 
@@ -37,7 +34,6 @@
 #./group_paired_rnaseq_transcripts.py -i test2-pairs-r1-3-250bp.txt > test2-groups-r1-3-250bp-g4.txt
 
 #md5sum test2-groups-r1-3-250bp-g?.txt
->>>>>>> d4a34b85
 
 # ---------------------------------------------------
 # FULL INPUT FILE - 1.17 billion alignments
@@ -46,12 +42,7 @@
 setenv BAM /local/scratch-hs/aplysia/A1_CNS_unsheared_vs_merged/tophat_out/accepted_hits.bam
 
 # compute pairs of linked transcripts
-<<<<<<< HEAD
-samtools view -h $BAM | ./find_paired_rnaseq_transcripts_by_read_alignment.py -mmpc 3 > aplysia-pairs-r2-3-250bp.txt
-
-=======
 #samtools view -h $BAM | ./find_paired_rnaseq_transcripts_by_read_alignment.py -mmpc 3 > aplysia-pairs-3-250bp.txt
->>>>>>> d4a34b85
 #gzip aplysia-pairs-3-250bp.txt
 
 #zcat aplysia-pairs-3-250bp.txt.gz | md5sum
@@ -61,9 +52,6 @@
 # 251989
 
 # run connected components analysis to group transcripts
-<<<<<<< HEAD
-#zcat aplysia-pairs-3-250bp.txt | ./group_paired_rnaseq_transcripts.py > aplysia-groups-3-250bp.txt
-=======
 # 2.2s, 2.2s, 2.2s - 139228 nodes, 251989 edges, result = 29491 groups
 gzcat aplysia-pairs-3-250bp.txt.gz | ./group_paired_rnaseq_transcripts.py > aplysia-groups-3-250bp-1.txt
 
@@ -77,4 +65,3 @@
 
 # alternate method to check node count
 #gzcat aplysia-pairs-3-250bp.txt.gz | perl -e ' while (<>) { chomp; map {$h->{$_} = 1} split(":"); } print "nodes=" . scalar(keys %$h). "\n";'
->>>>>>> d4a34b85
